--- conflicted
+++ resolved
@@ -27,11 +27,7 @@
 import org.mule.context.notification.ClusterNodeNotification;
 import org.mule.context.notification.ConnectionNotification;
 import org.mule.context.notification.NotificationException;
-<<<<<<< HEAD
-import org.mule.module.btm.transaction.TransactionManagerWrapper;
-=======
 import org.mule.module.bti.transaction.TransactionManagerWrapper;
->>>>>>> c1c02c46
 import org.mule.routing.MessageFilter;
 import org.mule.transaction.TransactionCoordination;
 import org.mule.transport.AbstractConnector;
@@ -66,11 +62,6 @@
 import javax.naming.CommunicationException;
 import javax.naming.NamingException;
 
-<<<<<<< HEAD
-import bitronix.tm.BitronixTransactionManager;
-import bitronix.tm.resource.jms.DualSessionWrapper;
-=======
->>>>>>> c1c02c46
 import bitronix.tm.resource.jms.PoolingConnectionFactory;
 
 /**
@@ -472,11 +463,7 @@
                 synchronized (BitronixJmsXaConnectionFactoryProvider.class)
                 {
                     //TODO change once BTM-131 get's fixed
-<<<<<<< HEAD
-                    BitronixJmsXaConnectionFactoryProvider.xaConnectionFactoryThreadLocal  = connectionFactory;
-=======
                     BitronixJmsXaConnectionFactoryProvider.xaConnectionFactoryProvided = connectionFactory;
->>>>>>> c1c02c46
                     PoolingConnectionFactory poolingConnectionFactory = new PoolingConnectionFactory();
                     poolingConnectionFactory.setClassName(BitronixJmsXaConnectionFactoryProvider.class.getCanonicalName());
                     poolingConnectionFactory.setAutomaticEnlistingEnabled(false);
@@ -484,10 +471,6 @@
                     poolingConnectionFactory.setMaxIdleTime(1);
                     poolingConnectionFactory.setCacheProducersConsumers(false);
                     poolingConnectionFactory.setAllowLocalTransactions(true);
-<<<<<<< HEAD
-                    poolingConnectionFactory.setIgnoreRecoveryFailures(true);
-=======
->>>>>>> c1c02c46
                     poolingConnectionFactory.setUniqueName(muleContext.getConfiguration().getId() + "-" + getName());
                     poolingConnectionFactory.init();
                     wrappedConnectionFactory = new BitronixConnectionFactoryWrapper(poolingConnectionFactory);
