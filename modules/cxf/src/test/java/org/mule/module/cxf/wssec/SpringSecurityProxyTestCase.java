/*
 * Copyright (c) MuleSoft, Inc.  All rights reserved.  http://www.mulesoft.com
 * The software in this package is published under the terms of the CPAL v1.0
 * license, a copy of which has been included with this distribution in the
 * LICENSE.txt file.
 */
package org.mule.module.cxf.wssec;

public class SpringSecurityProxyTestCase extends UsernameTokenProxyTestCase
{

    @Override
    protected String[] getConfigFiles()
    {
        return new String[] {
                "org/mule/module/cxf/wssec/cxf-secure-proxy-security-manager-flow.xml",
                "org/mule/module/cxf/wssec/spring-security-ws-security-conf.xml"
        };
    }
<<<<<<< HEAD
=======

    @Parameters
    public static Collection<Object[]> parameters()
    {
        return Arrays.asList(new Object[][]{
            {ConfigVariant.SERVICE, "org/mule/module/cxf/wssec/cxf-secure-proxy-security-manager-service.xml, org/mule/module/cxf/wssec/spring-security-ws-security-conf.xml"},
            {ConfigVariant.FLOW, "org/mule/module/cxf/wssec/cxf-secure-proxy-security-manager-flow.xml, org/mule/module/cxf/wssec/spring-security-ws-security-conf.xml"},
            {ConfigVariant.FLOW, "org/mule/module/cxf/wssec/cxf-secure-proxy-security-manager-flow.xml, org/mule/module/cxf/wssec/spring-security-ws-security-conf.xml"}
        });
    }          
>>>>>>> 11474881
}<|MERGE_RESOLUTION|>--- conflicted
+++ resolved
@@ -13,21 +13,8 @@
     protected String[] getConfigFiles()
     {
         return new String[] {
-                "org/mule/module/cxf/wssec/cxf-secure-proxy-security-manager-flow.xml",
+                "org/mule/module/cxf/wssec/cxf-secure-proxy-security-manager-flow.xml, org/mule/module/cxf/wssec/spring-security-ws-security-conf.xml",
                 "org/mule/module/cxf/wssec/spring-security-ws-security-conf.xml"
         };
     }
-<<<<<<< HEAD
-=======
-
-    @Parameters
-    public static Collection<Object[]> parameters()
-    {
-        return Arrays.asList(new Object[][]{
-            {ConfigVariant.SERVICE, "org/mule/module/cxf/wssec/cxf-secure-proxy-security-manager-service.xml, org/mule/module/cxf/wssec/spring-security-ws-security-conf.xml"},
-            {ConfigVariant.FLOW, "org/mule/module/cxf/wssec/cxf-secure-proxy-security-manager-flow.xml, org/mule/module/cxf/wssec/spring-security-ws-security-conf.xml"},
-            {ConfigVariant.FLOW, "org/mule/module/cxf/wssec/cxf-secure-proxy-security-manager-flow.xml, org/mule/module/cxf/wssec/spring-security-ws-security-conf.xml"}
-        });
-    }          
->>>>>>> 11474881
 }