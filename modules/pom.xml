--- conflicted
+++ resolved
@@ -5,11 +5,7 @@
     <parent>
         <groupId>org.mule</groupId>
         <artifactId>mule</artifactId>
-<<<<<<< HEAD
         <version>4.0-SNAPSHOT</version>
-=======
-        <version>3.6.0-M2-SNAPSHOT</version>
->>>>>>> db5d391b
     </parent>
     <groupId>org.mule.modules</groupId>
     <artifactId>mule-modules</artifactId>
