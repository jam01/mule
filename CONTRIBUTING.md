--- conflicted
+++ resolved
@@ -1,9 +1,9 @@
 
 # Thank you! 
 
-Really, thank you. Thank you for taking some of your precious time helping the Mule Runtime project move forward.
-
-This guide will help you get started with Mule Runtime's development environment. You'll also find the set of rules you're expected to follow in order to submit improvements and fixes to Mule Runtime.
+Really, thank you. Thank you for taking some of your precious time helping the Mule ESB project move forward.
+
+This guide will help you get started with Mule ESB's development environment. You'll also find the set of rules you're expected to follow in order to submit improvements and fixes to Mule ESB.
 
 In this guide you will find:
 
@@ -51,16 +51,11 @@
 
 ## Understanding the extension mechanisms
 
-<<<<<<< HEAD
-For creating new connectors and modules which augment the functionality in this distribution use the Mule SDK, which is conformed
-by the Extensions API, the Extensions Framework and the related tooling.
-=======
-Mule Runtime has two different extension mechanisms for writing modules and connectors. Avoiding to add functionality to this project and rather use one of those mechanisms to extend Mule is probably the more favorable option.
+Mule ESB has two different extension mechanisms for writing modules and connectors. Avoiding to add functionality to this project and rather use one of those mechanisms to extend Mule is probably the more favorable option.
 
 It is therefor important to understand those two extension mechanisms. The first and more intuitive mechanism for extensions is the [Anypoint Connector DevKit](https://developer.mulesoft.com/docs/display/current/Anypoint+Connector+DevKit), an annotation based framework for easy construction of extensions. The second choice is to extend mule through the [Extensions](https://developer.mulesoft.com/docs/display/current/Extending) mechanism.
 
 Now we should understand Mule and the enterprise integration domain. At the same time we should  know the different extension mechanisms of Mule.
->>>>>>> 67ee1bb9
 
  
 # Setting up the development environment
@@ -196,6 +191,7 @@
 2. Open IDEA, then select ***File > Open...***
 3. Browse to the directory into which you downloaded the Mule source code, then select the `pom.xml` file. 
 4. Click ***OK***. IDEA takes awhile to process all the pom.xml files.
+5. Set the correct source for the JDK on your local drive. Right click the ***mule-transport-jdbc*** directory, then select  **Module Settings > Sources > src > main > jdk6** or **jdk7**. Repeat this step for test sources, as tests.
 
 ##### Troubleshooting
 
